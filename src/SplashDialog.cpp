--- conflicted
+++ resolved
@@ -59,11 +59,7 @@
 IMPLEMENT_CLASS(SplashDialog, wxDialogWrapper)
 
 SplashDialog::SplashDialog(wxWindow * parent)
-<<<<<<< HEAD
-   :  wxDialog(parent, -1, _("Welcome to Dark Audacity!"),
-=======
-   :  wxDialogWrapper(parent, -1, _("Welcome to Audacity!"),
->>>>>>> 53843c72
+   :  wxDialogWrapper(parent, -1, _("Welcome to Dark Audacity!"),
       wxPoint( -1, 60 ), // default x position, y position 60 pixels from top of screen.
       wxDefaultSize, wxDEFAULT_DIALOG_STYLE | wxRESIZE_BORDER)
 {
