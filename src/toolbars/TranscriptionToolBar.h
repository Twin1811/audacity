/**********************************************************************

  Audacity: A Digital Audio Editor


  TranscriptionToolBar.h

  Shane T. Mueller
  Leland Lucius

**********************************************************************/

#ifndef __AUDACITY_TRANSCRIPTION_TOOLBAR__
#define __AUDACITY_TRANSCRIPTION_TOOLBAR__

#include "ToolBar.h"

#include <wx/brush.h>
#include <wx/pen.h>

#include "audacity/Types.h"
#include "../Theme.h"

class wxBitmap;
class wxBrush;
class wxChoice;
class wxCommandEvent;
class wxImage;
class wxKeyEvent;
class wxPen;

class AButton;
class ASlider;
class TimeTrack;
class WaveTrack;

#ifdef EXPERIMENTAL_VOICE_DETECTION
class VoiceKey;
//TTB 0-8 are button-ids, which also correspond to their
//position in mButtons.  9 & 10 are ids for sliders, which aren't
//in the button array.
#endif

enum
{
   TTB_PlaySpeed,
   TTB_PlaySpeedSlider,

#ifdef EXPERIMENTAL_VOICE_DETECTION
   TTB_StartOn,
   TTB_EndOn,
   TTB_StartOff,
   TTB_EndOff,
   TTB_SelectSound,
   TTB_SelectSilence,
   TTB_AutomateSelection,
   TTB_MakeLabel,
   TTB_Calibrate,
   TTB_SensitivitySlider,
   TTB_KeyType,
#endif

   TTBNumButtons
};

class TranscriptionToolBar:public ToolBar {

 public:

   TranscriptionToolBar();
   virtual ~TranscriptionToolBar();

   void Create(wxWindow *parent);

   virtual void OnKeyEvent(wxKeyEvent & event);
   virtual void OnPlaySpeed(wxCommandEvent & event);
   virtual void OnSpeedSlider(wxCommandEvent & event);

   virtual void Populate();
   virtual void Repaint(wxDC * WXUNUSED(dc)) {};
   virtual void EnableDisableButtons();
   virtual void UpdatePrefs();

   void OnFocus(wxFocusEvent &event);
   void OnCaptureKey(wxCommandEvent &event);

#ifdef EXPERIMENTAL_VOICE_DETECTION
   virtual void OnStartOn(wxCommandEvent & event);
   virtual void OnStartOff(wxCommandEvent & event);
   virtual void OnEndOn(wxCommandEvent & event);
   virtual void OnEndOff(wxCommandEvent & event);
   virtual void OnSelectSound(wxCommandEvent & event);
   virtual void OnSelectSilence(wxCommandEvent & event);
   virtual void OnCalibrate(wxCommandEvent & event);
   virtual void OnMakeLabel(wxCommandEvent & event);
   virtual void OnAutomateSelection(wxCommandEvent & event);
   virtual void OnSensitivitySlider(wxCommandEvent & event);
<<<<<<< HEAD
=======

   virtual void Populate();
   virtual void Repaint(wxDC * WXUNUSED(dc)) {}
   virtual void EnableDisableButtons();
   virtual void UpdatePrefs();

   void OnFocus(wxFocusEvent &event);
   void OnCaptureKey(wxCommandEvent &event);

>>>>>>> b5f9dd3d
   virtual double GetSensitivity();
   virtual void SetKeyType(wxCommandEvent & event);
#endif

   void PlayAtSpeed(bool looped, bool cutPreview);
   void ShowPlaySpeedDialog();
   void AdjustPlaySpeed(float adj);

   void SetEnabled(bool enabled);
   void SetPlaying(bool down, bool looped, bool cutPreview);

   double GetPlaySpeed() const { return mPlaySpeed / 100.0; }

 private:

   void InitializeTranscriptionToolBar();
   AButton *AddButton(
      teBmps eFore, teBmps eDisabled,
      int id,
      const wxChar *label);
   void MakeAlternateImages(
      teBmps eFore, teBmps eDisabled,
      int id, unsigned altIdx);
   void GetSamples(WaveTrack *t, sampleCount *s0, sampleCount *slen);
   void SetButton(bool newstate, AButton *button);
   void RegenerateTooltips();

   AButton *mButtons[TTBNumButtons];
   wxImage *upImage;
   wxImage *downImage;
   wxImage *hiliteImage;

   ASlider *mPlaySpeedSlider;
   double mPlaySpeed;
   ASlider *mSensitivitySlider;

#ifdef EXPERIMENTAL_VOICE_DETECTION
   double mSensitivity;
   VoiceKey *mVk;
   wxChoice *mKeyTypeChoice;
#endif

   wxBrush mBackgroundBrush;
   wxPen mBackgroundPen;
   int mBackgroundWidth;
   int mBackgroundHeight;

   TimeTrack *mTimeTrack;

 public:

   DECLARE_CLASS(TranscriptionToolBar);
   DECLARE_EVENT_TABLE();
};

#endif
<|MERGE_RESOLUTION|>--- conflicted
+++ resolved
@@ -95,8 +95,6 @@
    virtual void OnMakeLabel(wxCommandEvent & event);
    virtual void OnAutomateSelection(wxCommandEvent & event);
    virtual void OnSensitivitySlider(wxCommandEvent & event);
-<<<<<<< HEAD
-=======
 
    virtual void Populate();
    virtual void Repaint(wxDC * WXUNUSED(dc)) {}
@@ -106,7 +104,6 @@
    void OnFocus(wxFocusEvent &event);
    void OnCaptureKey(wxCommandEvent &event);
 
->>>>>>> b5f9dd3d
    virtual double GetSensitivity();
    virtual void SetKeyType(wxCommandEvent & event);
 #endif
